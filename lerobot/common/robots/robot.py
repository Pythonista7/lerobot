# Copyright 2024 The HuggingFace Inc. team. All rights reserved.
#
# Licensed under the Apache License, Version 2.0 (the "License");
# you may not use this file except in compliance with the License.
# You may obtain a copy of the License at
#
#     http://www.apache.org/licenses/LICENSE-2.0
#
# Unless required by applicable law or agreed to in writing, software
# distributed under the License is distributed on an "AS IS" BASIS,
# WITHOUT WARRANTIES OR CONDITIONS OF ANY KIND, either express or implied.
# See the License for the specific language governing permissions and
# limitations under the License.

import abc
from pathlib import Path
from typing import Any, Type

import draccus

from lerobot.common.constants import HF_LEROBOT_CALIBRATION, ROBOTS
from lerobot.common.motors import MotorCalibration

from .config import RobotConfig


# TODO(aliberts): action/obs typing such as Generic[ObsType, ActType] similar to gym.Env ?
# https://github.com/Farama-Foundation/Gymnasium/blob/3287c869f9a48d99454306b0d4b4ec537f0f35e3/gymnasium/core.py#L23
class Robot(abc.ABC):
    """
    The base abstract class for all LeRobot-compatible robots.

    This class provides a standardized interface for interacting with physical robots.
    Subclasses must implement all abstract methods and properties to be usable.

    Attributes:
        config_class (RobotConfig): The expected configuration class for this robot.
        name (str): The unique robot name used to identify this robot type.
    """

    # Set these in ALL subclasses
    config_class: Type[RobotConfig]
    name: str

    def __init__(self, config: RobotConfig):
        self.robot_type = self.name
        self.id = config.id
        self.calibration_dir = (
            config.calibration_dir if config.calibration_dir else HF_LEROBOT_CALIBRATION / ROBOTS / self.name
        )
        self.calibration_dir.mkdir(parents=True, exist_ok=True)
        self.calibration_fpath = self.calibration_dir / f"{self.id}.json"
        self.calibration: dict[str, MotorCalibration] = {}
        print(f"Loading calibration from {self.calibration_fpath}")
        if self.calibration_fpath.is_file():
            self._load_calibration()

    def __str__(self) -> str:
        return f"{self.id} {self.__class__.__name__}"

    # TODO(aliberts): create a proper Feature class for this that links with datasets
    @property
    @abc.abstractmethod
    def observation_features(self) -> dict:
        """
        A dictionary describing the structure and types of the observations produced by the robot.
        Its structure (keys) should match the structure of what is returned by :pymeth:`get_observation`.
        Values for the dict should either be:
            - The type of the value if it's a simple value, e.g. `float` for single proprioceptive value (a joint's position/velocity)
            - A tuple representing the shape if it's an array-type value, e.g. `(height, width, channel)` for images

        Note: this property should be able to be called regardless of whether the robot is connected or not.
        """
        pass

    @property
    @abc.abstractmethod
    def action_features(self) -> dict:
        """
        A dictionary describing the structure and types of the actions expected by the robot. Its structure
        (keys) should match the structure of what is passed to :pymeth:`send_action`. Values for the dict
        should be the type of the value if it's a simple value, e.g. `float` for single proprioceptive value
        (a joint's goal position/velocity)

        Note: this property should be able to be called regardless of whether the robot is connected or not.
        """
        pass

    @property
    @abc.abstractmethod
    def is_connected(self) -> bool:
        """
        Whether the robot is currently connected or not. If `False`, calling :pymeth:`get_observation` or
        :pymeth:`send_action` should raise an error.
        """
        pass

    @abc.abstractmethod
    def connect(self, calibrate: bool = True) -> None:
        """
        Establish communication with the robot.

        Args:
            calibrate (bool): If True, automatically calibrate the robot after connecting if it's not
                calibrated or needs calibration (this is hardware-dependant).
        """
        pass

    @property
    @abc.abstractmethod
    def is_calibrated(self) -> bool:
        """Whether the robot is currently calibrated or not. Should be always `True` if not applicable"""
        pass

    @abc.abstractmethod
    def calibrate(self) -> None:
        """
        Calibrate the robot if applicable. If not, this should be a no-op.

        This method should collect any necessary data (e.g., motor offsets) and update the
        :pyattr:`calibration` dictionary accordingly.
        """
        pass

    def _load_calibration(self, fpath: Path | None = None) -> None:
<<<<<<< HEAD
        """
        Helper to load calibration data from the specified file.

        Args:
            fpath (Path | None): Optional path to the calibration file. Defaults to `self.calibration_fpath`.
        """
=======
        print(f"Loading calibration from {fpath}")
>>>>>>> d7641efc
        fpath = self.calibration_fpath if fpath is None else fpath
        with open(fpath) as f, draccus.config_type("json"):
            self.calibration = draccus.load(dict[str, MotorCalibration], f)

    def _save_calibration(self, fpath: Path | None = None) -> None:
        """
        Helper to save calibration data to the specified file.

        Args:
            fpath (Path | None): Optional path to save the calibration file. Defaults to `self.calibration_fpath`.
        """
        fpath = self.calibration_fpath if fpath is None else fpath
        with open(fpath, "w") as f, draccus.config_type("json"):
            draccus.dump(self.calibration, f, indent=4)

    @abc.abstractmethod
    def configure(self) -> None:
        """
        Apply any one-time or runtime configuration to the robot.
        This may include setting motor parameters, control modes, or initial state.
        """
        pass

    @abc.abstractmethod
    def get_observation(self) -> dict[str, Any]:
        """
        Retrieve the current observation from the robot.

        Returns:
            dict[str, Any]: A flat dictionary representing the robot's current sensory state. Its structure
                should match :pymeth:`observation_features`.
        """

        pass

    @abc.abstractmethod
    def send_action(self, action: dict[str, Any]) -> dict[str, Any]:
        """
        Send an action command to the robot.

        Args:
            action (dict[str, Any]): Dictionary representing the desired action. Its structure should match
                :pymeth:`action_features`.

        Returns:
            dict[str, Any]: The action actually sent to the motors potentially clipped or modified, e.g. by
                safety limits on velocity.
        """
        pass

    @abc.abstractmethod
    def disconnect(self) -> None:
        """Disconnect from the robot and perform any necessary cleanup."""
        pass<|MERGE_RESOLUTION|>--- conflicted
+++ resolved
@@ -123,16 +123,12 @@
         pass
 
     def _load_calibration(self, fpath: Path | None = None) -> None:
-<<<<<<< HEAD
         """
         Helper to load calibration data from the specified file.
 
         Args:
             fpath (Path | None): Optional path to the calibration file. Defaults to `self.calibration_fpath`.
         """
-=======
-        print(f"Loading calibration from {fpath}")
->>>>>>> d7641efc
         fpath = self.calibration_fpath if fpath is None else fpath
         with open(fpath) as f, draccus.config_type("json"):
             self.calibration = draccus.load(dict[str, MotorCalibration], f)
